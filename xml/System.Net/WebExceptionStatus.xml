<Type Name="WebExceptionStatus" FullName="System.Net.WebExceptionStatus">
  <TypeSignature Language="C#" Value="public enum WebExceptionStatus" />
  <TypeSignature Language="ILAsm" Value=".class public auto ansi sealed WebExceptionStatus extends System.Enum" />
  <TypeSignature Language="DocId" Value="T:System.Net.WebExceptionStatus" />
  <AssemblyInfo>
    <AssemblyName>System.Net.Requests</AssemblyName>
    <AssemblyVersion>4.0.10.0</AssemblyVersion>
  </AssemblyInfo>
  <AssemblyInfo>
    <AssemblyName>System</AssemblyName>
    <AssemblyVersion>2.0.5.0</AssemblyVersion>
    <AssemblyVersion>4.0.0.0</AssemblyVersion>
  </AssemblyInfo>
  <AssemblyInfo>
    <AssemblyName>netstandard</AssemblyName>
    <AssemblyVersion>2.0.0.0</AssemblyVersion>
  </AssemblyInfo>
  <Base>
    <BaseTypeName>System.Enum</BaseTypeName>
  </Base>
  <Docs>
    <summary>Defines status codes for the <see cref="T:System.Net.WebException" /> class.</summary>
    <remarks>
      <format type="text/markdown"><![CDATA[  
  
## Remarks  
 The <xref:System.Net.WebExceptionStatus> enumeration defines the status codes assigned to the <xref:System.Net.WebException.Status%2A> property.  
  
 ]]></format>
    </remarks>
    <forInternalUseOnly />
  </Docs>
  <Members>
    <Member MemberName="CacheEntryNotFound">
      <MemberSignature Language="C#" Value="CacheEntryNotFound" />
      <MemberSignature Language="ILAsm" Value=".field public static literal valuetype System.Net.WebExceptionStatus CacheEntryNotFound = int32(18)" />
      <MemberSignature Language="DocId" Value="F:System.Net.WebExceptionStatus.CacheEntryNotFound" />
      <MemberType>Field</MemberType>
      <AssemblyInfo>
        <AssemblyName>System.Net.Requests</AssemblyName>
        <AssemblyVersion>4.0.10.0</AssemblyVersion>
      </AssemblyInfo>
      <AssemblyInfo>
        <AssemblyName>System</AssemblyName>
        <AssemblyVersion>2.0.5.0</AssemblyVersion>
        <AssemblyVersion>4.0.0.0</AssemblyVersion>
      </AssemblyInfo>
      <AssemblyInfo>
        <AssemblyName>netstandard</AssemblyName>
        <AssemblyVersion>2.0.0.0</AssemblyVersion>
      </AssemblyInfo>
      <ReturnValue>
        <ReturnType>System.Net.WebExceptionStatus</ReturnType>
      </ReturnValue>
      <Docs>
        <summary>The specified cache entry was not found.</summary>
        <forInternalUseOnly />
      </Docs>
    </Member>
    <Member MemberName="ConnectFailure">
      <MemberSignature Language="C#" Value="ConnectFailure" />
      <MemberSignature Language="ILAsm" Value=".field public static literal valuetype System.Net.WebExceptionStatus ConnectFailure = int32(2)" />
      <MemberSignature Language="DocId" Value="F:System.Net.WebExceptionStatus.ConnectFailure" />
      <MemberType>Field</MemberType>
      <AssemblyInfo>
        <AssemblyName>System.Net.Requests</AssemblyName>
        <AssemblyVersion>4.0.10.0</AssemblyVersion>
      </AssemblyInfo>
      <AssemblyInfo>
        <AssemblyName>System</AssemblyName>
        <AssemblyVersion>2.0.5.0</AssemblyVersion>
        <AssemblyVersion>4.0.0.0</AssemblyVersion>
      </AssemblyInfo>
      <AssemblyInfo>
        <AssemblyName>netstandard</AssemblyName>
        <AssemblyVersion>2.0.0.0</AssemblyVersion>
      </AssemblyInfo>
      <ReturnValue>
        <ReturnType>System.Net.WebExceptionStatus</ReturnType>
      </ReturnValue>
      <Docs>
        <summary>The remote service point could not be contacted at the transport level.</summary>
        <forInternalUseOnly />
      </Docs>
    </Member>
    <Member MemberName="ConnectionClosed">
      <MemberSignature Language="C#" Value="ConnectionClosed" />
      <MemberSignature Language="ILAsm" Value=".field public static literal valuetype System.Net.WebExceptionStatus ConnectionClosed = int32(8)" />
      <MemberSignature Language="DocId" Value="F:System.Net.WebExceptionStatus.ConnectionClosed" />
      <MemberType>Field</MemberType>
      <AssemblyInfo>
        <AssemblyName>System.Net.Requests</AssemblyName>
        <AssemblyVersion>4.0.10.0</AssemblyVersion>
      </AssemblyInfo>
      <AssemblyInfo>
        <AssemblyName>System</AssemblyName>
        <AssemblyVersion>2.0.5.0</AssemblyVersion>
        <AssemblyVersion>4.0.0.0</AssemblyVersion>
      </AssemblyInfo>
      <AssemblyInfo>
        <AssemblyName>netstandard</AssemblyName>
        <AssemblyVersion>2.0.0.0</AssemblyVersion>
      </AssemblyInfo>
      <ReturnValue>
        <ReturnType>System.Net.WebExceptionStatus</ReturnType>
      </ReturnValue>
      <Docs>
        <summary>The connection was prematurely closed.</summary>
        <forInternalUseOnly />
      </Docs>
    </Member>
    <Member MemberName="KeepAliveFailure">
      <MemberSignature Language="C#" Value="KeepAliveFailure" />
      <MemberSignature Language="ILAsm" Value=".field public static literal valuetype System.Net.WebExceptionStatus KeepAliveFailure = int32(12)" />
      <MemberSignature Language="DocId" Value="F:System.Net.WebExceptionStatus.KeepAliveFailure" />
      <MemberType>Field</MemberType>
      <AssemblyInfo>
        <AssemblyName>System.Net.Requests</AssemblyName>
        <AssemblyVersion>4.0.10.0</AssemblyVersion>
      </AssemblyInfo>
      <AssemblyInfo>
        <AssemblyName>System</AssemblyName>
        <AssemblyVersion>2.0.5.0</AssemblyVersion>
        <AssemblyVersion>4.0.0.0</AssemblyVersion>
      </AssemblyInfo>
      <AssemblyInfo>
        <AssemblyName>netstandard</AssemblyName>
        <AssemblyVersion>2.0.0.0</AssemblyVersion>
      </AssemblyInfo>
      <ReturnValue>
        <ReturnType>System.Net.WebExceptionStatus</ReturnType>
      </ReturnValue>
      <Docs>
        <summary>The connection for a request that specifies the Keep-alive header was closed unexpectedly.</summary>
        <forInternalUseOnly />
      </Docs>
    </Member>
    <Member MemberName="MessageLengthLimitExceeded">
      <MemberSignature Language="C#" Value="MessageLengthLimitExceeded" />
      <MemberSignature Language="ILAsm" Value=".field public static literal valuetype System.Net.WebExceptionStatus MessageLengthLimitExceeded = int32(17)" />
      <MemberSignature Language="DocId" Value="F:System.Net.WebExceptionStatus.MessageLengthLimitExceeded" />
      <MemberType>Field</MemberType>
      <AssemblyInfo>
        <AssemblyName>System.Net.Requests</AssemblyName>
        <AssemblyVersion>4.0.10.0</AssemblyVersion>
      </AssemblyInfo>
      <AssemblyInfo>
        <AssemblyName>System</AssemblyName>
        <AssemblyVersion>2.0.5.0</AssemblyVersion>
        <AssemblyVersion>4.0.0.0</AssemblyVersion>
      </AssemblyInfo>
      <AssemblyInfo>
        <AssemblyName>netstandard</AssemblyName>
        <AssemblyVersion>2.0.0.0</AssemblyVersion>
      </AssemblyInfo>
      <ReturnValue>
        <ReturnType>System.Net.WebExceptionStatus</ReturnType>
      </ReturnValue>
      <Docs>
        <summary>A message was received that exceeded the specified limit when sending a request or receiving a response from the server.</summary>
        <forInternalUseOnly />
      </Docs>
    </Member>
    <Member MemberName="NameResolutionFailure">
      <MemberSignature Language="C#" Value="NameResolutionFailure" />
      <MemberSignature Language="ILAsm" Value=".field public static literal valuetype System.Net.WebExceptionStatus NameResolutionFailure = int32(1)" />
      <MemberSignature Language="DocId" Value="F:System.Net.WebExceptionStatus.NameResolutionFailure" />
      <MemberType>Field</MemberType>
      <AssemblyInfo>
        <AssemblyName>System.Net.Requests</AssemblyName>
        <AssemblyVersion>4.0.10.0</AssemblyVersion>
      </AssemblyInfo>
      <AssemblyInfo>
        <AssemblyName>System</AssemblyName>
        <AssemblyVersion>2.0.5.0</AssemblyVersion>
        <AssemblyVersion>4.0.0.0</AssemblyVersion>
      </AssemblyInfo>
      <AssemblyInfo>
        <AssemblyName>netstandard</AssemblyName>
        <AssemblyVersion>2.0.0.0</AssemblyVersion>
      </AssemblyInfo>
      <ReturnValue>
        <ReturnType>System.Net.WebExceptionStatus</ReturnType>
      </ReturnValue>
      <Docs>
        <summary>The name resolver service could not resolve the host name.</summary>
        <forInternalUseOnly />
      </Docs>
    </Member>
    <Member MemberName="Pending">
      <MemberSignature Language="C#" Value="Pending" />
      <MemberSignature Language="ILAsm" Value=".field public static literal valuetype System.Net.WebExceptionStatus Pending = int32(13)" />
      <MemberSignature Language="DocId" Value="F:System.Net.WebExceptionStatus.Pending" />
      <MemberType>Field</MemberType>
      <AssemblyInfo>
        <AssemblyName>System.Net.Requests</AssemblyName>
        <AssemblyVersion>4.0.10.0</AssemblyVersion>
      </AssemblyInfo>
      <AssemblyInfo>
        <AssemblyName>System</AssemblyName>
        <AssemblyVersion>2.0.5.0</AssemblyVersion>
        <AssemblyVersion>4.0.0.0</AssemblyVersion>
      </AssemblyInfo>
      <AssemblyInfo>
        <AssemblyName>netstandard</AssemblyName>
        <AssemblyVersion>2.0.0.0</AssemblyVersion>
      </AssemblyInfo>
      <ReturnValue>
        <ReturnType>System.Net.WebExceptionStatus</ReturnType>
      </ReturnValue>
      <Docs>
        <summary>An internal asynchronous request is pending.</summary>
        <forInternalUseOnly />
      </Docs>
    </Member>
    <Member MemberName="PipelineFailure">
      <MemberSignature Language="C#" Value="PipelineFailure" />
      <MemberSignature Language="ILAsm" Value=".field public static literal valuetype System.Net.WebExceptionStatus PipelineFailure = int32(5)" />
      <MemberSignature Language="DocId" Value="F:System.Net.WebExceptionStatus.PipelineFailure" />
      <MemberType>Field</MemberType>
      <AssemblyInfo>
        <AssemblyName>System.Net.Requests</AssemblyName>
        <AssemblyVersion>4.0.10.0</AssemblyVersion>
      </AssemblyInfo>
      <AssemblyInfo>
        <AssemblyName>System</AssemblyName>
        <AssemblyVersion>2.0.5.0</AssemblyVersion>
        <AssemblyVersion>4.0.0.0</AssemblyVersion>
      </AssemblyInfo>
      <AssemblyInfo>
        <AssemblyName>netstandard</AssemblyName>
        <AssemblyVersion>2.0.0.0</AssemblyVersion>
      </AssemblyInfo>
      <ReturnValue>
        <ReturnType>System.Net.WebExceptionStatus</ReturnType>
      </ReturnValue>
      <Docs>
        <summary>The request was a pipelined request and the connection was closed before the response was received.</summary>
<<<<<<< HEAD
=======
        <forInternalUseOnly />
>>>>>>> f8ab7f4b
      </Docs>
    </Member>
    <Member MemberName="ProtocolError">
      <MemberSignature Language="C#" Value="ProtocolError" />
      <MemberSignature Language="ILAsm" Value=".field public static literal valuetype System.Net.WebExceptionStatus ProtocolError = int32(7)" />
      <MemberSignature Language="DocId" Value="F:System.Net.WebExceptionStatus.ProtocolError" />
      <MemberType>Field</MemberType>
      <AssemblyInfo>
        <AssemblyName>System.Net.Requests</AssemblyName>
        <AssemblyVersion>4.0.10.0</AssemblyVersion>
      </AssemblyInfo>
      <AssemblyInfo>
        <AssemblyName>System</AssemblyName>
        <AssemblyVersion>2.0.5.0</AssemblyVersion>
        <AssemblyVersion>4.0.0.0</AssemblyVersion>
      </AssemblyInfo>
      <AssemblyInfo>
        <AssemblyName>netstandard</AssemblyName>
        <AssemblyVersion>2.0.0.0</AssemblyVersion>
      </AssemblyInfo>
      <ReturnValue>
        <ReturnType>System.Net.WebExceptionStatus</ReturnType>
      </ReturnValue>
      <Docs>
        <summary>The response received from the server was complete but indicated a protocol-level error. For example, an HTTP protocol error such as 401 Access Denied would use this status.</summary>
        <forInternalUseOnly />
      </Docs>
    </Member>
    <Member MemberName="ProxyNameResolutionFailure">
      <MemberSignature Language="C#" Value="ProxyNameResolutionFailure" />
      <MemberSignature Language="ILAsm" Value=".field public static literal valuetype System.Net.WebExceptionStatus ProxyNameResolutionFailure = int32(15)" />
      <MemberSignature Language="DocId" Value="F:System.Net.WebExceptionStatus.ProxyNameResolutionFailure" />
      <MemberType>Field</MemberType>
      <AssemblyInfo>
        <AssemblyName>System.Net.Requests</AssemblyName>
        <AssemblyVersion>4.0.10.0</AssemblyVersion>
      </AssemblyInfo>
      <AssemblyInfo>
        <AssemblyName>System</AssemblyName>
        <AssemblyVersion>2.0.5.0</AssemblyVersion>
        <AssemblyVersion>4.0.0.0</AssemblyVersion>
      </AssemblyInfo>
      <AssemblyInfo>
        <AssemblyName>netstandard</AssemblyName>
        <AssemblyVersion>2.0.0.0</AssemblyVersion>
      </AssemblyInfo>
      <ReturnValue>
        <ReturnType>System.Net.WebExceptionStatus</ReturnType>
      </ReturnValue>
      <Docs>
        <summary>The name resolver service could not resolve the proxy host name.</summary>
        <forInternalUseOnly />
      </Docs>
    </Member>
    <Member MemberName="ReceiveFailure">
      <MemberSignature Language="C#" Value="ReceiveFailure" />
      <MemberSignature Language="ILAsm" Value=".field public static literal valuetype System.Net.WebExceptionStatus ReceiveFailure = int32(3)" />
      <MemberSignature Language="DocId" Value="F:System.Net.WebExceptionStatus.ReceiveFailure" />
      <MemberType>Field</MemberType>
      <AssemblyInfo>
        <AssemblyName>System.Net.Requests</AssemblyName>
        <AssemblyVersion>4.0.10.0</AssemblyVersion>
      </AssemblyInfo>
      <AssemblyInfo>
        <AssemblyName>System</AssemblyName>
        <AssemblyVersion>2.0.5.0</AssemblyVersion>
        <AssemblyVersion>4.0.0.0</AssemblyVersion>
      </AssemblyInfo>
      <AssemblyInfo>
        <AssemblyName>netstandard</AssemblyName>
        <AssemblyVersion>2.0.0.0</AssemblyVersion>
      </AssemblyInfo>
      <ReturnValue>
        <ReturnType>System.Net.WebExceptionStatus</ReturnType>
      </ReturnValue>
      <Docs>
        <summary>A complete response was not received from the remote server.</summary>
        <forInternalUseOnly />
      </Docs>
    </Member>
    <Member MemberName="RequestCanceled">
      <MemberSignature Language="C#" Value="RequestCanceled" />
      <MemberSignature Language="ILAsm" Value=".field public static literal valuetype System.Net.WebExceptionStatus RequestCanceled = int32(6)" />
      <MemberSignature Language="DocId" Value="F:System.Net.WebExceptionStatus.RequestCanceled" />
      <MemberType>Field</MemberType>
      <AssemblyInfo>
        <AssemblyName>System.Net.Requests</AssemblyName>
        <AssemblyVersion>4.0.10.0</AssemblyVersion>
      </AssemblyInfo>
      <AssemblyInfo>
        <AssemblyName>System</AssemblyName>
        <AssemblyVersion>2.0.5.0</AssemblyVersion>
        <AssemblyVersion>4.0.0.0</AssemblyVersion>
      </AssemblyInfo>
      <AssemblyInfo>
        <AssemblyName>netstandard</AssemblyName>
        <AssemblyVersion>2.0.0.0</AssemblyVersion>
      </AssemblyInfo>
      <ReturnValue>
        <ReturnType>System.Net.WebExceptionStatus</ReturnType>
      </ReturnValue>
      <Docs>
        <summary>The request was canceled, the <see cref="M:System.Net.WebRequest.Abort" /> method was called, or an unclassifiable error occurred. This is the default value for <see cref="P:System.Net.WebException.Status" />.</summary>
        <forInternalUseOnly />
      </Docs>
    </Member>
    <Member MemberName="RequestProhibitedByCachePolicy">
      <MemberSignature Language="C#" Value="RequestProhibitedByCachePolicy" />
      <MemberSignature Language="ILAsm" Value=".field public static literal valuetype System.Net.WebExceptionStatus RequestProhibitedByCachePolicy = int32(19)" />
      <MemberSignature Language="DocId" Value="F:System.Net.WebExceptionStatus.RequestProhibitedByCachePolicy" />
      <MemberType>Field</MemberType>
      <AssemblyInfo>
        <AssemblyName>System.Net.Requests</AssemblyName>
        <AssemblyVersion>4.0.10.0</AssemblyVersion>
      </AssemblyInfo>
      <AssemblyInfo>
        <AssemblyName>System</AssemblyName>
        <AssemblyVersion>2.0.5.0</AssemblyVersion>
        <AssemblyVersion>4.0.0.0</AssemblyVersion>
      </AssemblyInfo>
      <AssemblyInfo>
        <AssemblyName>netstandard</AssemblyName>
        <AssemblyVersion>2.0.0.0</AssemblyVersion>
      </AssemblyInfo>
      <ReturnValue>
        <ReturnType>System.Net.WebExceptionStatus</ReturnType>
      </ReturnValue>
      <Docs>
        <summary>The request was not permitted by the cache policy. In general, this occurs when a request is not cacheable and the effective policy prohibits sending the request to the server. You might receive this status if a request method implies the presence of a request body, a request method requires direct interaction with the server, or a request contains a conditional header.</summary>
        <forInternalUseOnly />
      </Docs>
    </Member>
    <Member MemberName="RequestProhibitedByProxy">
      <MemberSignature Language="C#" Value="RequestProhibitedByProxy" />
      <MemberSignature Language="ILAsm" Value=".field public static literal valuetype System.Net.WebExceptionStatus RequestProhibitedByProxy = int32(20)" />
      <MemberSignature Language="DocId" Value="F:System.Net.WebExceptionStatus.RequestProhibitedByProxy" />
      <MemberType>Field</MemberType>
      <AssemblyInfo>
        <AssemblyName>System.Net.Requests</AssemblyName>
        <AssemblyVersion>4.0.10.0</AssemblyVersion>
      </AssemblyInfo>
      <AssemblyInfo>
        <AssemblyName>System</AssemblyName>
        <AssemblyVersion>2.0.5.0</AssemblyVersion>
        <AssemblyVersion>4.0.0.0</AssemblyVersion>
      </AssemblyInfo>
      <AssemblyInfo>
        <AssemblyName>netstandard</AssemblyName>
        <AssemblyVersion>2.0.0.0</AssemblyVersion>
      </AssemblyInfo>
      <ReturnValue>
        <ReturnType>System.Net.WebExceptionStatus</ReturnType>
      </ReturnValue>
      <Docs>
        <summary>This request was not permitted by the proxy.</summary>
        <forInternalUseOnly />
      </Docs>
    </Member>
    <Member MemberName="SecureChannelFailure">
      <MemberSignature Language="C#" Value="SecureChannelFailure" />
      <MemberSignature Language="ILAsm" Value=".field public static literal valuetype System.Net.WebExceptionStatus SecureChannelFailure = int32(10)" />
      <MemberSignature Language="DocId" Value="F:System.Net.WebExceptionStatus.SecureChannelFailure" />
      <MemberType>Field</MemberType>
      <AssemblyInfo>
        <AssemblyName>System.Net.Requests</AssemblyName>
        <AssemblyVersion>4.0.10.0</AssemblyVersion>
      </AssemblyInfo>
      <AssemblyInfo>
        <AssemblyName>System</AssemblyName>
        <AssemblyVersion>2.0.5.0</AssemblyVersion>
        <AssemblyVersion>4.0.0.0</AssemblyVersion>
      </AssemblyInfo>
      <AssemblyInfo>
        <AssemblyName>netstandard</AssemblyName>
        <AssemblyVersion>2.0.0.0</AssemblyVersion>
      </AssemblyInfo>
      <ReturnValue>
        <ReturnType>System.Net.WebExceptionStatus</ReturnType>
      </ReturnValue>
      <Docs>
        <summary>An error occurred while establishing a connection using SSL.</summary>
        <forInternalUseOnly />
      </Docs>
    </Member>
    <Member MemberName="SendFailure">
      <MemberSignature Language="C#" Value="SendFailure" />
      <MemberSignature Language="ILAsm" Value=".field public static literal valuetype System.Net.WebExceptionStatus SendFailure = int32(4)" />
      <MemberSignature Language="DocId" Value="F:System.Net.WebExceptionStatus.SendFailure" />
      <MemberType>Field</MemberType>
      <AssemblyInfo>
        <AssemblyName>System.Net.Requests</AssemblyName>
        <AssemblyVersion>4.0.10.0</AssemblyVersion>
      </AssemblyInfo>
      <AssemblyInfo>
        <AssemblyName>System</AssemblyName>
        <AssemblyVersion>2.0.5.0</AssemblyVersion>
        <AssemblyVersion>4.0.0.0</AssemblyVersion>
      </AssemblyInfo>
      <AssemblyInfo>
        <AssemblyName>netstandard</AssemblyName>
        <AssemblyVersion>2.0.0.0</AssemblyVersion>
      </AssemblyInfo>
      <ReturnValue>
        <ReturnType>System.Net.WebExceptionStatus</ReturnType>
      </ReturnValue>
      <Docs>
        <summary>A complete request could not be sent to the remote server.</summary>
        <forInternalUseOnly />
      </Docs>
    </Member>
    <Member MemberName="ServerProtocolViolation">
      <MemberSignature Language="C#" Value="ServerProtocolViolation" />
      <MemberSignature Language="ILAsm" Value=".field public static literal valuetype System.Net.WebExceptionStatus ServerProtocolViolation = int32(11)" />
      <MemberSignature Language="DocId" Value="F:System.Net.WebExceptionStatus.ServerProtocolViolation" />
      <MemberType>Field</MemberType>
      <AssemblyInfo>
        <AssemblyName>System.Net.Requests</AssemblyName>
        <AssemblyVersion>4.0.10.0</AssemblyVersion>
      </AssemblyInfo>
      <AssemblyInfo>
        <AssemblyName>System</AssemblyName>
        <AssemblyVersion>2.0.5.0</AssemblyVersion>
        <AssemblyVersion>4.0.0.0</AssemblyVersion>
      </AssemblyInfo>
      <AssemblyInfo>
        <AssemblyName>netstandard</AssemblyName>
        <AssemblyVersion>2.0.0.0</AssemblyVersion>
      </AssemblyInfo>
      <ReturnValue>
        <ReturnType>System.Net.WebExceptionStatus</ReturnType>
      </ReturnValue>
      <Docs>
        <summary>The server response was not a valid HTTP response.</summary>
        <forInternalUseOnly />
      </Docs>
    </Member>
    <Member MemberName="Success">
      <MemberSignature Language="C#" Value="Success" />
      <MemberSignature Language="ILAsm" Value=".field public static literal valuetype System.Net.WebExceptionStatus Success = int32(0)" />
      <MemberSignature Language="DocId" Value="F:System.Net.WebExceptionStatus.Success" />
      <MemberType>Field</MemberType>
      <AssemblyInfo>
        <AssemblyName>System.Net.Requests</AssemblyName>
        <AssemblyVersion>4.0.10.0</AssemblyVersion>
      </AssemblyInfo>
      <AssemblyInfo>
        <AssemblyName>System</AssemblyName>
        <AssemblyVersion>2.0.5.0</AssemblyVersion>
        <AssemblyVersion>4.0.0.0</AssemblyVersion>
      </AssemblyInfo>
      <AssemblyInfo>
        <AssemblyName>netstandard</AssemblyName>
        <AssemblyVersion>2.0.0.0</AssemblyVersion>
      </AssemblyInfo>
      <ReturnValue>
        <ReturnType>System.Net.WebExceptionStatus</ReturnType>
      </ReturnValue>
      <Docs>
        <summary>No error was encountered.</summary>
        <forInternalUseOnly />
      </Docs>
    </Member>
    <Member MemberName="Timeout">
      <MemberSignature Language="C#" Value="Timeout" />
      <MemberSignature Language="ILAsm" Value=".field public static literal valuetype System.Net.WebExceptionStatus Timeout = int32(14)" />
      <MemberSignature Language="DocId" Value="F:System.Net.WebExceptionStatus.Timeout" />
      <MemberType>Field</MemberType>
      <AssemblyInfo>
        <AssemblyName>System.Net.Requests</AssemblyName>
        <AssemblyVersion>4.0.10.0</AssemblyVersion>
      </AssemblyInfo>
      <AssemblyInfo>
        <AssemblyName>System</AssemblyName>
        <AssemblyVersion>2.0.5.0</AssemblyVersion>
        <AssemblyVersion>4.0.0.0</AssemblyVersion>
      </AssemblyInfo>
      <AssemblyInfo>
        <AssemblyName>netstandard</AssemblyName>
        <AssemblyVersion>2.0.0.0</AssemblyVersion>
      </AssemblyInfo>
      <ReturnValue>
        <ReturnType>System.Net.WebExceptionStatus</ReturnType>
      </ReturnValue>
      <Docs>
        <summary>No response was received during the time-out period for a request.</summary>
        <forInternalUseOnly />
      </Docs>
    </Member>
    <Member MemberName="TrustFailure">
      <MemberSignature Language="C#" Value="TrustFailure" />
      <MemberSignature Language="ILAsm" Value=".field public static literal valuetype System.Net.WebExceptionStatus TrustFailure = int32(9)" />
      <MemberSignature Language="DocId" Value="F:System.Net.WebExceptionStatus.TrustFailure" />
      <MemberType>Field</MemberType>
      <AssemblyInfo>
        <AssemblyName>System.Net.Requests</AssemblyName>
        <AssemblyVersion>4.0.10.0</AssemblyVersion>
      </AssemblyInfo>
      <AssemblyInfo>
        <AssemblyName>System</AssemblyName>
        <AssemblyVersion>2.0.5.0</AssemblyVersion>
        <AssemblyVersion>4.0.0.0</AssemblyVersion>
      </AssemblyInfo>
      <AssemblyInfo>
        <AssemblyName>netstandard</AssemblyName>
        <AssemblyVersion>2.0.0.0</AssemblyVersion>
      </AssemblyInfo>
      <ReturnValue>
        <ReturnType>System.Net.WebExceptionStatus</ReturnType>
      </ReturnValue>
      <Docs>
        <summary>A server certificate could not be validated.</summary>
        <forInternalUseOnly />
      </Docs>
    </Member>
    <Member MemberName="UnknownError">
      <MemberSignature Language="C#" Value="UnknownError" />
      <MemberSignature Language="ILAsm" Value=".field public static literal valuetype System.Net.WebExceptionStatus UnknownError = int32(16)" />
      <MemberSignature Language="DocId" Value="F:System.Net.WebExceptionStatus.UnknownError" />
      <MemberType>Field</MemberType>
      <AssemblyInfo>
        <AssemblyName>System.Net.Requests</AssemblyName>
        <AssemblyVersion>4.0.10.0</AssemblyVersion>
      </AssemblyInfo>
      <AssemblyInfo>
        <AssemblyName>System</AssemblyName>
        <AssemblyVersion>2.0.5.0</AssemblyVersion>
        <AssemblyVersion>4.0.0.0</AssemblyVersion>
      </AssemblyInfo>
      <AssemblyInfo>
        <AssemblyName>netstandard</AssemblyName>
        <AssemblyVersion>2.0.0.0</AssemblyVersion>
      </AssemblyInfo>
      <ReturnValue>
        <ReturnType>System.Net.WebExceptionStatus</ReturnType>
      </ReturnValue>
      <Docs>
        <summary>An exception of unknown type has occurred.</summary>
        <forInternalUseOnly />
      </Docs>
    </Member>
  </Members>
</Type><|MERGE_RESOLUTION|>--- conflicted
+++ resolved
@@ -236,10 +236,7 @@
       </ReturnValue>
       <Docs>
         <summary>The request was a pipelined request and the connection was closed before the response was received.</summary>
-<<<<<<< HEAD
-=======
-        <forInternalUseOnly />
->>>>>>> f8ab7f4b
+        <forInternalUseOnly />
       </Docs>
     </Member>
     <Member MemberName="ProtocolError">
