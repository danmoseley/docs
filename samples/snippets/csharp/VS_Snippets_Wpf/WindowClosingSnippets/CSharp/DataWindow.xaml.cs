--- conflicted
+++ resolved
@@ -1,13 +1,6 @@
-<<<<<<< HEAD
-using System; // EventArgs
-using System.ComponentModel; // CancelEventArgs
-using System.Windows; // window
-=======
-//<SnippetWindowClosingCODEBEHIND1>
 using System;
 using System.ComponentModel;
 using System.Windows;
->>>>>>> ed747cf5
 
 namespace CSharp
 {
