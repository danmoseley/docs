---
<<<<<<< HEAD
title: Deploy a model in an ASP.NET Core Web API
description: Serve ML.NET sentiment analysis machine learning model over the internet using ASP.NET Core Web API
ms.date: 05/03/2019
=======
title: "How-To: Serve a machine learning model in ASP.NET Core Web API"
description: Serve ML.NET sentiment analysis machine learning model over the internet using ASP.NET Core Web API
ms.date: 05/01/2019
author: luisquintanilla
ms.author: luquinta
>>>>>>> a0c73cb3
ms.custom: mvc,how-to
#Customer intent: As a developer, I want to use my ML.NET Machine Learning model through the internet using an ASP.NET Core Web API
---

<<<<<<< HEAD
# Deploy a model in an ASP.NET Core Web API
=======
# How-To: Serve a machine learning model in ASP.NET Core Web API
>>>>>>> a0c73cb3

Learn how to serve a pre-trained ML.NET machine learning model on the web using an ASP.NET Core Web API. Serving a model over a web API enables predictions via standard HTTP methods.

> [!NOTE]
> `PredictionEnginePool` service extension is currently in preview.

## Prerequisites

- [Visual Studio 2017 15.6 or later](https://visualstudio.microsoft.com/downloads/?utm_medium=microsoft&utm_source=docs.microsoft.com&utm_campaign=inline+link&utm_content=download+vs2017) with the ".NET Core cross-platform development" workload installed.
- Powershell.
- Pre-trained model. Use the [ML.NET Sentiment Analysis tutorial](../tutorials/sentiment-analysis.md) to build your own model or download this [pre-trained sentiment analysis machine learning model](https://github.com/dotnet/samples/blob/master/machine-learning/models/sentimentanalysis/sentiment_model.zip)

## Create ASP.NET Core Web API project

1. Open Visual Studio 2017. Select **File > New > Project** from the menu bar. In the New Project dialog, select the **Visual C#** node followed by the **Web** node. Then select the **ASP.NET Core Web Application** project template. In the **Name** text box, type "SentimentAnalysisWebAPI" and then select the **OK** button.

1. In the window that displays the different types of ASP.NET Core Projects, select **API** and the select the **OK** button.

1. Create a directory named *MLModels* in your project to save your pre-built machine learning model files:

    In Solution Explorer, right-click on your project and select Add > New Folder. Type "MLModels" and hit Enter.

1. Install the **Microsoft.ML NuGet Package**:

    In Solution Explorer, right-click on your project and select **Manage NuGet Packages**. Choose "nuget.org" as the Package source, select the Browse tab, search for **Microsoft.ML**, select that package in the list, and select the Install button. Select the **OK** button on the **Preview Changes** dialog and then select the **I Accept** button on the License Acceptance dialog if you agree with the license terms for the packages listed.

<<<<<<< HEAD
### Add pre-trained model to ASP.NET Core Web API project
=======
1. Install the **Microsoft.Extensions.ML Nuget Package**:

    In Solution Explorer, right-click on your project and select **Manage NuGet Packages**. Choose "nuget.org" as the Package source, select the Browse tab, search for **Microsoft.Extensions.ML**, select that package in the list, and select the Install button. Select the **OK** button on the **Preview Changes** dialog and then select the **I Accept** button on the License Acceptance dialog if you agree with the license terms for the packages listed.

### Add model to ASP.NET Core Web API project
>>>>>>> a0c73cb3

1. Copy your pre-built model to the *MLModels* directory
1. In Solution Explorer, right-click the model zip file and select Properties. Under Advanced, change the value of Copy to Output Directory to Copy if newer.

## Create data models

You need to create some classes for your input data and predictions. Add a new class to your project:

1. Create a directory named *DataModels* in your project to save your data models:

    In Solution Explorer, right-click on your project and select Add > New Folder. Type "DataModels" and hit **Enter**.

2. In Solution Explorer, right-click the *DataModels* directory, and then select Add > New Item.
3. In the **Add New Item** dialog box, select **Class** and change the **Name** field to *SentimentData.cs*. Then, select the **Add** button. The *SentimentData.cs* file opens in the code editor. Add the following using statement to the top of *SentimentData.cs*:

    ```csharp
    using Microsoft.ML.Data;
    ```
    
    Remove the existing class definition and add the following code to the **SentimentData.cs** file:
    
    ```csharp
    public class SentimentData
    {
        [LoadColumn(0)]
        public string SentimentText;

        [LoadColumn(1)]
        [ColumnName("Label")]
        public bool Sentiment;
    }
    ```

4. In Solution Explorer, right-click the *DataModels* directory, and then select **Add > New Item**.
5. In the **Add New Item** dialog box, select **Class** and change the **Name** field to *SentimentPrediction.cs*. Then, select the Add button. The *SentimentPrediction.cs* file opens in the code editor. Add the following using statement to the top of *SentimentPrediction.cs*:

    ```csharp
    using Microsoft.ML.Data;
    ```
    
    Remove the existing class definition and add the following code to the *SentimentPrediction.cs* file:
    
    ```csharp
    public class SentimentPrediction : SentimentData
    {

        [ColumnName("PredictedLabel")]
        public bool Prediction { get; set; }

        public float Probability { get; set; }

        public float Score { get; set; }
    }
    ```

    `SentimentPrediction` inherits from `SentimentData`. This makes it easier to see the original data in the `SentimentText` property along with the output generated by the model. 

## Register PredictionEnginePool for use in the application

To make a single prediction, use [`PredictionEngine`](xref:Microsoft.ML.PredictionEngine%602). In order to use [`PredictionEngine`](xref:Microsoft.ML.PredictionEngine%602) in your application you must create it when it's needed. In that case, a best practice to consider is dependency injection.

The following link provides more information if you want to learn about [dependency injection in ASP.NET Core](https://docs.microsoft.com/aspnet/core/fundamentals/dependency-injection?view=aspnetcore-2.1).

1. Open the *Startup.cs* class and add the following using statement to the top of the file:

    ```csharp
    using Microsoft.AspNetCore.Builder;
    using Microsoft.AspNetCore.Hosting;
    using Microsoft.AspNetCore.Mvc;
    using Microsoft.Extensions.Configuration;
    using Microsoft.Extensions.DependencyInjection;
    using Microsoft.Extensions.ML;
    using SentimentAnalysisWebAPI.DataModels;
    ```

2. Add the following code to the *ConfigureServices* method:

    ```csharp
    public void ConfigureServices(IServiceCollection services)
    {
        services.AddMvc().SetCompatibilityVersion(CompatibilityVersion.Version_2_1);
        services.AddPredictionEnginePool<SentimentData, SentimentPrediction>()
            .FromFile("MLModels/sentiment_model.zip");
    }
    ```

At a high level, this code initializes the objects and services automatically when requested by the application instead of having to manually do it.

> [!WARNING]
> [`PredictionEngine`](xref:Microsoft.ML.PredictionEngine%602) is not thread-safe. For improved performance and thread safety, use the `PredictionEnginePool` service, which creates an [`ObjectPool`](xref:Microsoft.Extensions.ObjectPool.ObjectPool%601) of `PredictionEngine` objects for application use. Read the following blog post to learn more about [creating and using `PredictionEngine` object pools in ASP.NET Core](https://devblogs.microsoft.com/cesardelatorre/how-to-optimize-and-run-ml-net-models-on-scalable-asp-net-core-webapis-or-web-apps/).  

## Create Predict controller

To process your incoming HTTP requests, create a controller.

1. In Solution Explorer, right-click the *Controllers* directory, and then select **Add > Controller**.
1. In the **Add New Item** dialog box, select **API Controller Empty** and select **Add**.
1. In the prompt change the **Controller Name** field to *PredictController.cs*. Then, select the Add button. The *PredictController.cs* file opens in the code editor. Add the following using statement to the top of *PredictController.cs*:

    ```csharp
    using System;
    using Microsoft.AspNetCore.Mvc;
    using Microsoft.Extensions.ML;
    using SentimentAnalysisWebAPI.DataModels;
    ```

    Remove the existing class definition and add the following code to the *PredictController.cs* file:
    
    ```csharp
    public class PredictController : ControllerBase
    {
        private readonly PredictionEnginePool<SentimentData, SentimentPrediction> _predictionEnginePool;

        public PredictController(PredictionEnginePool<SentimentData,SentimentPrediction> predictionEnginePool)
        {
            _predictionEnginePool = predictionEnginePool;
        }

        [HttpPost]
        public ActionResult<string> Post([FromBody] SentimentData input)
        {
            if(!ModelState.IsValid)
            {
                return BadRequest();
            }

            SentimentPrediction prediction = _predictionEnginePool.Predict(input);

            string sentiment = Convert.ToBoolean(prediction.Prediction) ? "Positive" : "Negative";

            return Ok(sentiment);
        }
    }
    ```

This code assigns the `PredictionEnginePool` by passing it to the controller's constructor which you get via dependency injection. Then, the `Predict` controller's `Post` method uses the `PredictionEnginePool` to make predictions and return the results back to the user if successful.

## Test web API locally

Once everything is set up, it's time to test the application.

1. Run the application.
1. Open Powershell and enter the following code where PORT is the port your application is listening on.

    ```powershell
    Invoke-RestMethod "https://localhost:<PORT>/api/predict" -Method Post -Body (@{Text="This was a very bad steak"} | ConvertTo-Json) -ContentType "application/json"
    ```

    If successful, the output should look similar to the text below:
    
    ```powershell
    Negative
    ```

Congratulations! You have successfully served your model to make predictions over the internet using an ASP.NET Core Web API.

## Next Steps

- [Deploy to Azure](/aspnet/core/tutorials/publish-to-azure-webapp-using-vs?view=aspnetcore-2.1#deploy-the-app-to-azure)<|MERGE_RESOLUTION|>--- conflicted
+++ resolved
@@ -1,24 +1,14 @@
 ---
-<<<<<<< HEAD
 title: Deploy a model in an ASP.NET Core Web API
 description: Serve ML.NET sentiment analysis machine learning model over the internet using ASP.NET Core Web API
 ms.date: 05/03/2019
-=======
-title: "How-To: Serve a machine learning model in ASP.NET Core Web API"
-description: Serve ML.NET sentiment analysis machine learning model over the internet using ASP.NET Core Web API
-ms.date: 05/01/2019
 author: luisquintanilla
 ms.author: luquinta
->>>>>>> a0c73cb3
 ms.custom: mvc,how-to
 #Customer intent: As a developer, I want to use my ML.NET Machine Learning model through the internet using an ASP.NET Core Web API
 ---
 
-<<<<<<< HEAD
 # Deploy a model in an ASP.NET Core Web API
-=======
-# How-To: Serve a machine learning model in ASP.NET Core Web API
->>>>>>> a0c73cb3
 
 Learn how to serve a pre-trained ML.NET machine learning model on the web using an ASP.NET Core Web API. Serving a model over a web API enables predictions via standard HTTP methods.
 
@@ -45,15 +35,11 @@
 
     In Solution Explorer, right-click on your project and select **Manage NuGet Packages**. Choose "nuget.org" as the Package source, select the Browse tab, search for **Microsoft.ML**, select that package in the list, and select the Install button. Select the **OK** button on the **Preview Changes** dialog and then select the **I Accept** button on the License Acceptance dialog if you agree with the license terms for the packages listed.
 
-<<<<<<< HEAD
-### Add pre-trained model to ASP.NET Core Web API project
-=======
 1. Install the **Microsoft.Extensions.ML Nuget Package**:
 
     In Solution Explorer, right-click on your project and select **Manage NuGet Packages**. Choose "nuget.org" as the Package source, select the Browse tab, search for **Microsoft.Extensions.ML**, select that package in the list, and select the Install button. Select the **OK** button on the **Preview Changes** dialog and then select the **I Accept** button on the License Acceptance dialog if you agree with the license terms for the packages listed.
 
 ### Add model to ASP.NET Core Web API project
->>>>>>> a0c73cb3
 
 1. Copy your pre-built model to the *MLModels* directory
 1. In Solution Explorer, right-click the model zip file and select Properties. Under Advanced, change the value of Copy to Output Directory to Copy if newer.
