--- conflicted
+++ resolved
@@ -20,7 +20,6 @@
       title: xUnit
     - id: nunit
       title: NUnit
-<<<<<<< HEAD
 - id: ide-set-one
   title: IDE
   prompt: Choose an IDE
@@ -29,7 +28,6 @@
       title: Visual Studio Code
     - id: visualstudio
       title: Visual Studio
-=======
 - id: dotnet-version
   title: .NET version
   prompt: Choose a .NET version
@@ -37,5 +35,4 @@
     - id: dotnet-5-0
       title: .NET 5.0
     - id: dotnet-core-3-1
-      title: .NET Core 3.1
->>>>>>> f109ee94
+      title: .NET Core 3.1