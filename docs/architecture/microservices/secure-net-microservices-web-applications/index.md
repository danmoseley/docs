---
title: Securing .NET Microservices and Web Applications
description: Security in .NET Microservices and Web Applications - Get to know the authentication options in ASP.NET Core web applications.
author: mjrousos
ms.author: wiwagn
ms.date: 10/19/2018
---
# Make secure .NET Microservices and Web Applications

There are so many aspects about security in microservices and web applications that the topic could easy take several books like this one so, in this section, we'll focus on authentication, authorization, and application secrets.

## Implement authentication in .NET microservices and web applications

It's often necessary for resources and APIs published by a service to be limited to certain trusted users or clients. The first step to making these sorts of API-level trust decisions is authentication. Authentication is the process of reliably verify a user’s identity.

In microservice scenarios, authentication is typically handled centrally. If you're using an API Gateway, the gateway is a good place to authenticate, as shown in Figure 9-1. If you use this approach, make sure that the individual microservices cannot be reached directly (without the API Gateway) unless additional security is in place to authenticate messages whether they come from the gateway or not.

![Diagram showing how the client mobile app interacts with the backend.](./media/index/api-gateway-centralized-authentication.png)

**Figure 9-1**. Centralized authentication with an API Gateway

When the API Gateway centralizes authentication, it adds user information when forwarding requests to the microservices. If services can be accessed directly, an authentication service like Azure Active Directory or a dedicated authentication microservice acting as a security token service (STS) can be used to authenticate users. Trust decisions are shared between services with security tokens or cookies. (These tokens can be shared between ASP.NET Core applications, if needed, by implementing [cookie sharing](/aspnet/core/security/cookie-sharing).) This pattern is illustrated in Figure 9-2.

![Diagram showing authentication through backend microservices.](./media/index/identity-microservice-authentication.png)

**Figure 9-2**. Authentication by identity microservice; trust is shared using an authorization token

When microservices are accessed directly, trust, that includes authentication and authorization, is handled by a security token issued by a dedicated microservice, shared between microservices.

### Authenticate with ASP.NET Core Identity

The primary mechanism in ASP.NET Core for identifying an application’s users is the [ASP.NET Core Identity](/aspnet/core/security/authentication/identity) membership system. ASP.NET Core Identity stores user information (including sign-in information, roles, and claims) in a data store configured by the developer. Typically, the ASP.NET Core Identity data store is an Entity Framework store provided in the `Microsoft.AspNetCore.Identity.EntityFrameworkCore` package. However, custom stores or other third-party packages can be used to store identity information in Azure Table Storage, CosmosDB, or other locations.

> [!TIP]
> ASP.NET Core 2.1 and later provides [ASP.NET Core Identity](xref:security/authentication/identity) as a [Razor Class Library](xref:razor-pages/ui-class), so you won't see much of the necessary code in your project, as was the case for previous versions. See the [Scaffold Identity in ASP.NET Core projects](/aspnet/core/security/authentication/scaffold-identity) section for details on how to customize the Identity code to suit your needs.

The following code is taken from the ASP.NET Core Web Application MVC (v3.1) project template with individual user account authentication selected. It shows how to configure ASP.NET Core Identity using EntityFramework.Core in the Startup.ConfigureServices method.

```csharp
public void ConfigureServices(IServiceCollection services)
{
    //...
    services.AddDbContext<ApplicationDbContext>(options =>
        options.UseSqlServer(
            Configuration.GetConnectionString("DefaultConnection")));

    services.AddDefaultIdentity<IdentityUser>(options => options.SignIn.RequireConfirmedAccount = true)
        .AddEntityFrameworkStores<ApplicationDbContext>();

    services.AddRazorPages();
    //...
}
```

Once ASP.NET Core Identity is configured, you enable it by adding the `app.UseAuthentication()` and `endpoints.MapRazorPages()` as shown in the following code in the service’s `Startup.Configure` method:

```csharp
public void Configure(IApplicationBuilder app, IWebHostEnvironment env)
{
    //...
    app.UseRouting();

    app.UseAuthentication();
    app.UseAuthorization();

    app.UseEndpoints(endpoints =>
    {
        endpoints.MapRazorPages();
    });
    //...
}
```

> [!IMPORTANT]
> The lines in the code above **MUST BE IN THE ORDER SHOWN** for Identity to work correctly.

Using ASP.NET Core Identity enables several scenarios:

- Create new user information using the UserManager type (userManager.CreateAsync).

- Authenticate users using the SignInManager type. You can use `signInManager.SignInAsync` to sign in directly, or `signInManager.PasswordSignInAsync` to confirm the user’s password is correct and then sign them in.

- Identify a user based on information stored in a cookie (which is read by ASP.NET Core Identity middleware) so that subsequent requests from a browser will include a signed-in user’s identity and claims.

ASP.NET Core Identity also supports [two-factor authentication](/aspnet/core/security/authentication/2fa).

For authentication scenarios that make use of a local user data store and that persist identity between requests using cookies (as is typical for MVC web applications), ASP.NET Core Identity is a recommended solution.

### Authenticate with external providers

ASP.NET Core also supports using [external authentication providers](/aspnet/core/security/authentication/social/) to let users sign in via [OAuth 2.0](https://www.digitalocean.com/community/tutorials/an-introduction-to-oauth-2) flows. This means that users can sign in using existing authentication processes from providers like Microsoft, Google, Facebook, or Twitter and associate those identities with an ASP.NET Core identity in your application.

To use external authentication, besides including the authentication middleware as mentioned before, using the `app.UseAuthentication()` method, you also have to register the external provider in `Startup` as shown below.

```csharp
public void ConfigureServices(IServiceCollection services)
{
    //...
    services.AddDefaultIdentity<IdentityUser>(options => options.SignIn.RequireConfirmedAccount = true)
        .AddEntityFrameworkStores<ApplicationDbContext>();

    services.AddAuthentication()
        .AddMicrosoftAccount(microsoftOptions =>
        {
            microsoftOptions.ClientId = Configuration["Authentication:Microsoft:ClientId"];
            microsoftOptions.ClientSecret = Configuration["Authentication:Microsoft:ClientSecret"];
        })
        .AddGoogle(googleOptions => { ... })
        .AddTwitter(twitterOptions => { ... })
        .AddFacebook(facebookOptions => { ... });
    //...
}
```

Popular external authentication providers and their associated NuGet packages are shown in the following table:

| **Provider**  | **Package**                                          |
| ------------- | ---------------------------------------------------- |
| **Microsoft** | **Microsoft.AspNetCore.Authentication.MicrosoftAccount** |
| **Google**    | **Microsoft.AspNetCore.Authentication.Google**           |
| **Facebook**  | **Microsoft.AspNetCore.Authentication.Facebook**         |
| **Twitter**   | **Microsoft.AspNetCore.Authentication.Twitter**          |

In all cases, You have to complete an application registration procedure that's vendor dependent, and usually involves:

1. Getting a Client Application Id.
2. Getting a Client Application Secret.
3. Configuring an redirection URL, that's handled by the authorization middleware and the registered provider

For details on configuring your app for external provider, see the [External provider authentication in the ASP.NET Core documentation](/aspnet/core/security/authentication/social/)).

Once the middleware is registered in `Startup.Configure`, you can prompt users to sign in from any controller action. To do this, you create an `AuthenticationProperties` object that includes the authentication provider’s name and a redirect URL. You then return a Challenge response that passes the `AuthenticationProperties` object. The following code shows an example of this.

The redirectUrl parameter includes the URL that the external provider should redirect to once the user has authenticated. The URL should represent an action that will sign the user in based on external identity information, as in the following simplified example:

```csharp
// Sign in the user with this external login provider if the user
// already has a login.
var result = await _signInManager.ExternalLoginSignInAsync(info.LoginProvider, info.ProviderKey, isPersistent: false);

if (result.Succeeded)
{
    return RedirectToLocal(returnUrl);
}
else
{
    ApplicationUser newUser = new ApplicationUser
    {
        // The user object can be constructed with claims from the
        // external authentication provider, combined with information
        // supplied by the user after they have authenticated with
        // the external provider.
        UserName = info.Principal.FindFirstValue(ClaimTypes.Name),
        Email = info.Principal.FindFirstValue(ClaimTypes.Email)
    };
    var identityResult = await _userManager.CreateAsync(newUser);
    if (identityResult.Succeeded)
    {
        identityResult = await _userManager.AddLoginAsync(newUser, info);
        if (identityResult.Succeeded)
        {
            await _signInManager.SignInAsync(newUser, isPersistent: false);
        }
        return RedirectToLocal(returnUrl);
    }
}
```

<<<<<<< HEAD
> [!TIP]
If you choose the **Individual User Account** authentication option when you create the ASP.NET Code web application project in Visual Studio, as shown in Figure 9-3, all the code necessary to sign in with an external provider is already in the project, and you don't need to implement the code above.
=======
If you choose the **Individual User Account** authentication option when you create the ASP.NET Core web application project in Visual Studio, all the code necessary to sign in with an external provider is already in the project, as shown in Figure 9-3.
>>>>>>> 469c1c1c

![Screenshot of the New ASP.NET Core Web Application dialog.](./media/index/select-external-authentication-option.png)

**Figure 9-3**. Selecting an option for using external authentication when creating a web application project in Visual Studio 2019.

In addition to the external authentication providers listed previously, third-party packages are available that provide middleware for using many more external authentication providers. For a list, see the [AspNet.Security.OAuth.Providers](https://github.com/aspnet-contrib/AspNet.Security.OAuth.Providers/tree/dev/src) repo on GitHub.

You can also create your own external authentication middleware to solve some special need.

### Authenticate with bearer tokens

Authenticating with ASP.NET Core Identity (or Identity plus external authentication providers) works well for many web application scenarios in which storing user information in a cookie is appropriate. In other scenarios, though, cookies are not a natural means of persisting and transmitting data.

For example, in an ASP.NET Core Web API that exposes RESTful endpoints that might be accessed by Single Page Applications (SPAs), by native clients, or even by other Web APIs, you typically want to use bearer token authentication instead. These types of applications do not work with cookies, but can easily retrieve a bearer token and include it in the authorization header of subsequent requests. To enable token authentication, ASP.NET Core supports several options for using [OAuth 2.0](https://oauth.net/2/) and [OpenID Connect](https://openid.net/connect/).

### Authenticate with an OpenID Connect or OAuth 2.0 Identity provider

If user information is stored in Azure Active Directory or another identity solution that supports OpenID Connect or OAuth 2.0, you can use the **Microsoft.AspNetCore.Authentication.OpenIdConnect** package to authenticate using the OpenID Connect workflow. For example, to authenticate to the Identity.Api microservice in eShopOnContainers, an ASP.NET Core web application can use middleware from that package as shown in the following simplified example in `Startup.cs`:

```csharp
// Startup.cs

public void Configure(IApplicationBuilder app, IHostingEnvironment env)
{
    //…
    app.UseAuthentication();
    //…
    app.UseEndpoints(endpoints =>
    {
        //...
    });
}

public void ConfigureServices(IServiceCollection services)
{
    var identityUrl = Configuration.GetValue<string>("IdentityUrl");
    var callBackUrl = Configuration.GetValue<string>("CallBackUrl");
    var sessionCookieLifetime = configuration.GetValue("SessionCookieLifetimeMinutes", 60);

    // Add Authentication services

    services.AddAuthentication(options =>
    {
        options.DefaultScheme = CookieAuthenticationDefaults.AuthenticationScheme;
        options.DefaultChallengeScheme = JwtBearerDefaults.AuthenticationScheme;
    })
    .AddCookie(setup => setup.ExpireTimeSpan = TimeSpan.FromMinutes(sessionCookieLifetime))
    .AddOpenIdConnect(options =>
    {
        options.SignInScheme = CookieAuthenticationDefaults.AuthenticationScheme;
        options.Authority = identityUrl.ToString();
        options.SignedOutRedirectUri = callBackUrl.ToString();
        options.ClientId = useLoadTest ? "mvctest" : "mvc";
        options.ClientSecret = "secret";
        options.ResponseType = useLoadTest ? "code id_token token" : "code id_token";
        options.SaveTokens = true;
        options.GetClaimsFromUserInfoEndpoint = true;
        options.RequireHttpsMetadata = false;
        options.Scope.Add("openid");
        options.Scope.Add("profile");
        options.Scope.Add("orders");
        options.Scope.Add("basket");
        options.Scope.Add("marketing");
        options.Scope.Add("locations");
        options.Scope.Add("webshoppingagg");
        options.Scope.Add("orders.signalrhub");
    });
}
```

Note that when you use this workflow, the ASP.NET Core Identity middleware is not needed, because all user information storage and authentication is handled by the Identity service.

### Issue security tokens from an ASP.NET Core service

If you prefer to issue security tokens for local ASP.NET Core Identity users rather than using an external identity provider, you can take advantage of some good third-party libraries.

[IdentityServer4](https://github.com/IdentityServer/IdentityServer4) and [OpenIddict](https://github.com/openiddict/openiddict-core) are OpenID Connect providers that integrate easily with ASP.NET Core Identity to let you issue security tokens from an ASP.NET Core service. The [IdentityServer4 documentation](https://identityserver4.readthedocs.io/en/latest/) has in-depth instructions for using the library. However, the basic steps to using IdentityServer4 to issue tokens are as follows.

1. You call app.UseIdentityServer in the Startup.Configure method to add IdentityServer4 to the application’s HTTP request processing pipeline. This lets the library serve requests to OpenID Connect and OAuth2 endpoints like /connect/token.

2. You configure IdentityServer4 in Startup.ConfigureServices by making a call to services.AddIdentityServer.

3. You configure identity server by setting the following data:

   - The [credentials](https://identityserver4.readthedocs.io/en/latest/topics/crypto.html) to use for signing.

   - The [Identity and API resources](https://identityserver4.readthedocs.io/en/latest/topics/resources.html) that users might request access to:

      - API resources represent protected data or functionality that a user can access with an access token. An example of an API resource would be a web API (or set of APIs) that requires authorization.

      - Identity resources represent information (claims) that are given to a client to identify a user. The claims might include the user name, email address, and so on.

   - The [clients](https://identityserver4.readthedocs.io/en/latest/topics/clients.html) that will be connecting in order to request tokens.

   - The storage mechanism for user information, such as [ASP.NET Core Identity](https://identityserver4.readthedocs.io/en/latest/quickstarts/0_overview.html) or an alternative.

When you specify clients and resources for IdentityServer4 to use, you can pass an <xref:System.Collections.Generic.IEnumerable%601> collection of the appropriate type to methods that take in-memory client or resource stores. Or for more complex scenarios, you can provide client or resource provider types via Dependency Injection.

A sample configuration for IdentityServer4 to use in-memory resources and clients provided by a custom IClientStore type might look like the following example:

```csharp
public IServiceProvider ConfigureServices(IServiceCollection services)
{
    //...
    services.AddSingleton<IClientStore, CustomClientStore>();
    services.AddIdentityServer()
        .AddSigningCredential("CN=sts")
        .AddInMemoryApiResources(MyApiResourceProvider.GetAllResources())
        .AddAspNetIdentity<ApplicationUser>();
    //...
}
```

### Consume security tokens

Authenticating against an OpenID Connect endpoint or issuing your own security tokens covers some scenarios. But what about a service that simply needs to limit access to those users who have valid security tokens that were provided by a different service?

For that scenario, authentication middleware that handles JWT tokens is available in the **Microsoft.AspNetCore.Authentication.JwtBearer** package. JWT stands for "[JSON Web Token](https://tools.ietf.org/html/rfc7519)" and is a common security token format (defined by RFC 7519) for communicating security claims. A simplified example of how to use middleware to consume such tokens might look like this code fragment, taken from the Ordering.Api microservice of eShopOnContainers.

```csharp
// Startup.cs

public void Configure(IApplicationBuilder app, IHostingEnvironment env)
{
    //…
    // Configure the pipeline to use authentication
    app.UseAuthentication();
    //…
    app.UseEndpoints(endpoints =>
    {
        //...
    });
}

public void ConfigureServices(IServiceCollection services)
{
    var identityUrl = Configuration.GetValue<string>("IdentityUrl");

    // Add Authentication services

    services.AddAuthentication(options =>
    {
        options.DefaultAuthenticateScheme = AspNetCore.Authentication.JwtBearer.JwtBearerDefaults.AuthenticationScheme;
        options.DefaultChallengeScheme = AspNetCore.Authentication.JwtBearer.JwtBearerDefaults.AuthenticationScheme;

    }).AddJwtBearer(options =>
    {
        options.Authority = identityUrl;
        options.RequireHttpsMetadata = false;
        options.Audience = "orders";
    });
}
```

The parameters in this usage are:

- `Audience` represents the receiver of the incoming token or the resource that the token grants access to. If the value specified in this parameter does not match the parameter in the token, the token will be rejected.

- `Authority` is the address of the token-issuing authentication server. The JWT bearer authentication middleware uses this URI to get the public key that can be used to validate the token's signature. The middleware also confirms that the `iss` parameter in the token matches this URI.

Another parameter, `RequireHttpsMetadata`, is useful for testing purposes; you set this parameter to false so you can test in environments where you don't have certificates. In real-world deployments, JWT bearer tokens should always be passed only over HTTPS.

With this middleware in place, JWT tokens are automatically extracted from authorization headers. They are then deserialized, validated (using the values in the `Audience` and `Authority` parameters), and stored as user information to be referenced later by MVC actions or authorization filters.

The JWT bearer authentication middleware can also support more advanced scenarios, such as using a local certificate to validate a token if the authority is not available. For this scenario, you can specify a `TokenValidationParameters` object in the `JwtBearerOptions` object.

## Additional resources

- **Sharing cookies between applications** \
  [https://docs.microsoft.com/aspnet/core/security/cookie-sharing](/aspnet/core/security/cookie-sharing)

- **Introduction to Identity** \
  [https://docs.microsoft.com/aspnet/core/security/authentication/identity](/aspnet/core/security/authentication/identity)

- **Rick Anderson. Two-factor authentication with SMS** \
  [https://docs.microsoft.com/aspnet/core/security/authentication/2fa](/aspnet/core/security/authentication/2fa)

- **Enabling authentication using Facebook, Google and other external providers** \
  [https://docs.microsoft.com/aspnet/core/security/authentication/social/](/aspnet/core/security/authentication/social/)

- **Michell Anicas. An Introduction to OAuth 2** \
  <https://www.digitalocean.com/community/tutorials/an-introduction-to-oauth-2>

- **AspNet.Security.OAuth.Providers** (GitHub repo for ASP.NET OAuth providers) \
  <https://github.com/aspnet-contrib/AspNet.Security.OAuth.Providers/tree/dev/src>

- **IdentityServer4. Official documentation** \
  <https://identityserver4.readthedocs.io/en/latest/>

>[!div class="step-by-step"]
>[Previous](../implement-resilient-applications/monitor-app-health.md)
>[Next](authorization-net-microservices-web-applications.md)<|MERGE_RESOLUTION|>--- conflicted
+++ resolved
@@ -126,56 +126,16 @@
 1. Getting a Client Application Id.
 2. Getting a Client Application Secret.
 3. Configuring an redirection URL, that's handled by the authorization middleware and the registered provider
-
-For details on configuring your app for external provider, see the [External provider authentication in the ASP.NET Core documentation](/aspnet/core/security/authentication/social/)).
-
-Once the middleware is registered in `Startup.Configure`, you can prompt users to sign in from any controller action. To do this, you create an `AuthenticationProperties` object that includes the authentication provider’s name and a redirect URL. You then return a Challenge response that passes the `AuthenticationProperties` object. The following code shows an example of this.
-
-The redirectUrl parameter includes the URL that the external provider should redirect to once the user has authenticated. The URL should represent an action that will sign the user in based on external identity information, as in the following simplified example:
-
-```csharp
-// Sign in the user with this external login provider if the user
-// already has a login.
-var result = await _signInManager.ExternalLoginSignInAsync(info.LoginProvider, info.ProviderKey, isPersistent: false);
-
-if (result.Succeeded)
-{
-    return RedirectToLocal(returnUrl);
-}
-else
-{
-    ApplicationUser newUser = new ApplicationUser
-    {
-        // The user object can be constructed with claims from the
-        // external authentication provider, combined with information
-        // supplied by the user after they have authenticated with
-        // the external provider.
-        UserName = info.Principal.FindFirstValue(ClaimTypes.Name),
-        Email = info.Principal.FindFirstValue(ClaimTypes.Email)
-    };
-    var identityResult = await _userManager.CreateAsync(newUser);
-    if (identityResult.Succeeded)
-    {
-        identityResult = await _userManager.AddLoginAsync(newUser, info);
-        if (identityResult.Succeeded)
-        {
-            await _signInManager.SignInAsync(newUser, isPersistent: false);
-        }
-        return RedirectToLocal(returnUrl);
-    }
-}
-```
-
-<<<<<<< HEAD
+4. Optionally configure a logout URL, to properly handle logout in a Single Sign On (SSO) scenario.
+
+For details on configuring your app for an external provider, see the [External provider authentication in the ASP.NET Core documentation](/aspnet/core/security/authentication/social/)).
+
 > [!TIP]
-If you choose the **Individual User Account** authentication option when you create the ASP.NET Code web application project in Visual Studio, as shown in Figure 9-3, all the code necessary to sign in with an external provider is already in the project, and you don't need to implement the code above.
-=======
-If you choose the **Individual User Account** authentication option when you create the ASP.NET Core web application project in Visual Studio, all the code necessary to sign in with an external provider is already in the project, as shown in Figure 9-3.
->>>>>>> 469c1c1c
+All details are handled by the authorization middleware and services mentioned above, so you just have to choose the **Individual User Account** authentication option when you create the ASP.NET Code web application project in Visual Studio, as shown in Figure 9-3, besides registering the authentication providers mentioned above.
 
 ![Screenshot of the New ASP.NET Core Web Application dialog.](./media/index/select-external-authentication-option.png)
 
-**Figure 9-3**. Selecting an option for using external authentication when creating a web application project in Visual Studio 2019.
+**Figure 9-3**. Selecting the Individual User Accounts option, for using external authentication, when creating a web application project in Visual Studio 2019.
 
 In addition to the external authentication providers listed previously, third-party packages are available that provide middleware for using many more external authentication providers. For a list, see the [AspNet.Security.OAuth.Providers](https://github.com/aspnet-contrib/AspNet.Security.OAuth.Providers/tree/dev/src) repo on GitHub.
 
